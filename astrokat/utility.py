"""Astrokat utilities."""
import datetime
import katpoint
import numpy
import time
import yaml

from . import obs_dict

class NotAllTargetsUpError(Exception):
    """Raise error when not all targets are at the desired horizon.

    Not all targets are above the horizon at the start of the observation error

    """


class NoTargetsUpError(Exception):
    """No targets are above the horizon at the start of the observation."""


def read_yaml(filename):
    """Read config .yaml file."""
    with open(filename, "r") as stream:
        try:
            data = yaml.safe_load(stream)
        except yaml.parser.ParserError:
            return {}

    if not isinstance(data, dict):
        # not a yaml file, suspected csv file, returning False
        return {}

    # remove empty keys
    for key in list(data.keys()):
        if data[key] is None:
            del data[key]

    # handle mapping of user friendly keys to CAM resource keys
    if "instrument" in data.keys():
        instrument = data["instrument"]
        if instrument is not None:
            if "integration_time" in instrument.keys():
                integration_time = float(instrument["integration_time"])
                instrument["dump_rate"] = 1.0 / integration_time
                del instrument["integration_time"]

    # verify required information in observation loop before continuing
    if "durations" in data.keys():
        if data["durations"] is None:
            msg = "Durations primary key cannot be empty in YAML file"
            raise RuntimeError(msg)
        if "start_time" in data["durations"]:
            start_time = data["durations"]["start_time"]
            if isinstance(start_time, str):
                data["durations"]["start_time"] = datetime.datetime.strptime(
                    start_time, "%Y-%m-%d %H:%M"
                )
    if "observation_loop" not in data.keys():
        raise RuntimeError("Nothing to observe, exiting")
    if data["observation_loop"] is None:
        raise RuntimeError("Empty observation loop, exiting")
    for obs_loop in data["observation_loop"]:
        if isinstance(obs_loop, str):
            raise RuntimeError(
                "Incomplete observation input: "
                "LST range and at least one target required."
            )
        # TODO: correct implementation for single vs multiple observation loops
        # -> if len(obs_loop) > 0:
        if "LST" not in obs_loop.keys():
            raise RuntimeError("Observation LST not provided, exiting")
        if "target_list" not in obs_loop.keys():
            raise RuntimeError("Empty target list, exiting")

    if "scan" in data.keys():
        if "start" in data["scan"].keys():
            scan_start = data["scan"]["start"].split(",")
            data["scan"]["start"] = numpy.array(scan_start, dtype=float)
        if "end" in data["scan"].keys():
            scan_end = data["scan"]["end"].split(",")
            data["scan"]["end"] = numpy.array(scan_end, dtype=float)

    return data


def datetime2timestamp(datetime_obj):
    """Safely convert a datetime object to a UTC timestamp.

    UTC seconds since epoch, reverse of `timestamp2datetime`
    method described in this module

    """
    epoch = datetime.datetime.utcfromtimestamp(0)
    return (datetime_obj.replace(tzinfo=None) - epoch).total_seconds()


def timestamp2datetime(timestamp):
    """Safely convert a timestamp to UTC datetime object.

    UTC datetime object, reverse of `datetime2timestamp`
    method described in this module

    """
    return datetime.datetime.utcfromtimestamp(timestamp)


<<<<<<< HEAD
def katpoint_target(target_item):
    """Construct an expected katpoint target from a target_item string."""
    target_ = obs_dict.unpack_target(target_item)
    name = target_['name']
    fluxmodel = target_['flux_model']
    if fluxmodel is None:
        fluxmodel = ()
    ctag = target_['coord'][0]
    if 'special' in ctag:
        x, y = '', ''
    else:
        x, y = target_['coord'][1].split()
    target = "{}, {} {}, {}, {}, {}".format(name,
                                            ctag,
                                            target_['tags'],
                                            x.strip(),
                                            y.strip(),
                                            fluxmodel)
    return name, target


=======
>>>>>>> 320409b4
def get_lst(yaml_lst):
    """Extract lst range from YAML key.

    Get the Local Sidereal Time range for when a celestial body can be observed
    from the YAML file of targets in config

    """
    start_lst = None
    end_lst = None
    # YAML input without quotes will calc this integer
    if isinstance(yaml_lst, int):
        HH = int(yaml_lst / 60)
        MM = yaml_lst - (HH * 60)
        yaml_lst = "{}:{}".format(HH, MM)
    # floating point hour format
    if isinstance(yaml_lst, float):
        HH = int(yaml_lst)
        MM = int(60 * (yaml_lst - HH))
        yaml_lst = "{}:{}".format(HH, MM)

    err_msg = "Format error reading LST range in observation file."
    if not isinstance(yaml_lst, str):
        raise RuntimeError(err_msg)

    nvals = len(yaml_lst.split("-"))
    if nvals < 2:
        start_lst = yaml_lst
    elif nvals > 2:
        raise RuntimeError(err_msg)
    else:
        start_lst, end_lst = [lst_val.strip() for lst_val in yaml_lst.split("-")]
    if ":" in start_lst:
        time_ = datetime.datetime.strptime("{}".format(start_lst), "%H:%M").time()
        start_lst = time_.hour + time_.minute / 60.0

    if end_lst is None:
        end_lst = (start_lst + 24.0) % 24.0
        if numpy.abs(end_lst - start_lst) < 1.0:
            end_lst = 24.0
    elif ":" in end_lst:
        time_ = datetime.datetime.strptime("{}".format(end_lst), "%H:%M").time()
        end_lst = time_.hour + time_.minute / 60.0
    else:
        end_lst = float(end_lst)

    return start_lst, end_lst


def lst2utc(req_lst, ref_location, date=None):
    """Find LST for given date else for Today.

    Parameters
    ----------
    req_lst: datetime
        Request LST
    ref_location: `EarthLocation()`
        Location on earth where LST is being measured
    date: datetime
        Date when LST is being measured

    Returns
    -------
        time_range: katpoint.Timestamp
            UTC date and time
        lst_range: float
            LST range

    """

    def get_lst_range(date):
        date_timestamp = time.mktime(date.timetuple())  # this will be local time
        time_range = katpoint.Timestamp(date_timestamp).secs + numpy.arange(
            0, 24.0 * 3600.0, 60
        )
        lst_range = numpy.degrees(target.antenna.local_sidereal_time(time_range)) / 15.0
        return time_range, lst_range

    req_lst = float(req_lst)
    cat = katpoint.Catalogue(add_specials=True)
    cat.antenna = katpoint.Antenna(ref_location)
    target = cat["Zenith"]
    if date is None:  # find the best UTC for today
        date = datetime.date.today()
    else:
        date = date.replace(hour=0, minute=0, second=0, microsecond=0)
    [time_range, lst_range] = get_lst_range(date)
    lst_idx = numpy.abs(lst_range - req_lst).argmin()
    if lst_range[lst_idx] < req_lst:
        x = lst_range[lst_idx : lst_idx + 2]
        y = time_range[lst_idx : lst_idx + 2]
    else:
        x = lst_range[lst_idx - 1 : lst_idx + 1]
        y = time_range[lst_idx - 1 : lst_idx + 1]
    linefit = numpy.poly1d(numpy.polyfit(x, y, 1))
    return datetime.datetime.utcfromtimestamp(linefit(req_lst))


# -fin-<|MERGE_RESOLUTION|>--- conflicted
+++ resolved
@@ -105,30 +105,6 @@
     return datetime.datetime.utcfromtimestamp(timestamp)
 
 
-<<<<<<< HEAD
-def katpoint_target(target_item):
-    """Construct an expected katpoint target from a target_item string."""
-    target_ = obs_dict.unpack_target(target_item)
-    name = target_['name']
-    fluxmodel = target_['flux_model']
-    if fluxmodel is None:
-        fluxmodel = ()
-    ctag = target_['coord'][0]
-    if 'special' in ctag:
-        x, y = '', ''
-    else:
-        x, y = target_['coord'][1].split()
-    target = "{}, {} {}, {}, {}, {}".format(name,
-                                            ctag,
-                                            target_['tags'],
-                                            x.strip(),
-                                            y.strip(),
-                                            fluxmodel)
-    return name, target
-
-
-=======
->>>>>>> 320409b4
 def get_lst(yaml_lst):
     """Extract lst range from YAML key.
 
