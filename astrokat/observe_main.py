"""Observation script and chronology check."""

import ephem
import logging
import numpy as np
import os
import time

import astrokat
from astrokat.utility import datetime2timestamp, timestamp2datetime
from astrokat import (
    NoTargetsUpError,
    NotAllTargetsUpError,
    get_lst,
    noisediode,
    read_yaml,
    scans,
    targets,
)

try:
    from katcorelib import (
        collect_targets,
        user_logger,
        start_session,
        verify_and_connect,
    )
except ImportError:
    from astrokat import (
        collect_targets,
        user_logger,
        start_session,
        verify_and_connect,
    )


# Maximum difference allowed between requested and actual dump rate (Hz)
DUMP_RATE_TOLERANCE = 0.002


def observe(session, target_info, **kwargs):
    """Target observation functionality.

    Parameters
    ----------
    session: `CaptureSession`
    target_info:

    """
    target_visible = False

    target_name = target_info["name"]
    target = target_info["target"]
    duration = target_info["duration"]
    obs_type = target_info["obs_type"]

    # simple way to get telescope to slew to target
    if "slewonly" in kwargs:
        return session.track(target, duration=0.0, announce=False)

    # set noise diode behaviour
    nd_setup = None
    nd_lead = None
    if kwargs.get("noise_diode"):
        nd_setup = kwargs["noise_diode"]
        # user specified lead time
        if "lead_time" in nd_setup:
            nd_lead = nd_setup['lead_time']
        # not a ND pattern
        if "cycle_len" not in nd_setup:
            nd_setup = None

    # implement target specific noise diode behaviour
    nd_period = None
    nd_restore = False
    if target_info["noise_diode"] is not None:
        if "off" in target_info["noise_diode"]:
            user_logger.info('Observation: No ND for target')
            nd_restore = True
            # disable noise diode pattern for target
            noisediode.off(session.kat,
                           lead_time=nd_lead)
        else:
            nd_period = float(target_info["noise_diode"])

    msg = "Initialising {} {} {}".format(
        obs_type.capitalize(), ", ".join(target.tags[1:]), target_name
    )
    if not np.isnan(duration):  # scan types do not have durations
        msg += " for {} sec".format(duration)
    if np.isnan(duration) or duration > 1:
        user_logger.info(msg)

    # do the different observations depending on requested type
    session.label(obs_type.strip())
    user_logger.trace("TRACE: performing {} observation on {}".format(obs_type, target))
    if "scan" in obs_type:  # compensating for ' and spaces around key values
        if "drift_scan" in obs_type:
            scan_func = scans.drift_scan
        # TODO: fix raster scan and remove this scan hack
        elif "forwardscan" in obs_type:
            scan_func = scans.forwardscan
            obs_type = "scan"
        elif "reversescan" in obs_type:
            scan_func = scans.reversescan
            obs_type = "scan"
        elif "return_scan" in obs_type:
            scan_func = scans.return_scan
            obs_type = "scan"
        elif "raster_scan" in obs_type:
            scan_func = scans.raster_scan
        else:
            scan_func = scans.scan
        if obs_type in kwargs:  # user settings other than defaults
            target_visible = scan_func(session,
                                       target,
                                       nd_period=nd_period,
                                       lead_time=nd_lead,
                                       **kwargs[obs_type])
        else:
            if 'drift_scan' in obs_type:
                target_visible = scan_func(session,
                                           target,
                                           duration=duration,
                                           nd_period=nd_period,
                                           lead_time=nd_lead)

    else:  # track is default
        if nd_period is not None:
            user_logger.trace(
                "TRACE: ts before nd trigger" "{} for {}".format(time.time(), nd_period)
            )
            noisediode.trigger(session.kat,
                               duration=nd_period,
                               lead_time=nd_lead)
            user_logger.trace("TRACE: ts after nd trigger {}".format(time.time()))
        user_logger.debug(
            "DEBUG: Starting {}s track on target: "
            "{} ({})".format(duration, time.time(), time.ctime(time.time()))
        )
        if session.track(target, duration=duration):
            target_visible = True
    user_logger.trace("TRACE: ts after {} {}".format(obs_type, time.time()))

    if (nd_setup is not None and nd_restore):
        # restore pattern if programmed at setup
        user_logger.info('Observation: Restoring ND pattern')
        noisediode.pattern(session.kat,
                           nd_setup,
                           lead_time=nd_lead,
                           )

    return target_visible


def cadence_target(target_list):
    """Find each cadence target in order of target list.

    Parameters
    ----------
    target_list: list
        List of targets and information about their location, flux etc

    """
    for target in target_list:
        if target["cadence"] > 0:
            if target["last_observed"] is None:
                return target
            delta_time = time.time() - target["last_observed"]
            if delta_time > target["cadence"]:
                return target
    return False


def above_horizon(target,
                  observer,
                  horizon=20.0,
                  duration=0.0):
    """Check target visibility.
       Utility function to calculate ephem horizontal coordinates
    """
    def __horizontal_coordinates__(target, observer, datetime_):
        """Utility function to calculate ephem horizontal coordinates"""
        observer.date = ephem.date(datetime_)
        target.compute(observer)
        return target.az, target.alt

    # use local copies so you do not overwrite target time attribute
    horizon = ephem.degrees(str(horizon))
<<<<<<< HEAD
    if type(target) is not ephem.FixedBody:
        # anticipate katpoint special target for AzEl targets
        if 'alt' not in dir(target):
            raise RuntimeError('Unknown target type, exiting...')
        # 'StationaryBody' objects do not have RaDec coordinates
        # check pointing altitude is above minimum elevation limit
        try:
            return bool(target.alt >= horizon)
        except RuntimeError:  # allow specials for solar objects
            pass
=======
>>>>>>> 320409b4

    # must be celestial target (ra, dec)
    # check that target is visible at start of track
    start_ = timestamp2datetime(time.time())
    [azim, elev] = __horizontal_coordinates__(target,
                                              observer,
                                              start_)
    user_logger.trace(
        "TRACE: target at start (az, el)= ({}, {})".format(azim, elev)
    )
    if not elev > horizon:
        return False

    # check that target will be visible at end of track
    if duration:
        end_ = timestamp2datetime(time.time() + duration)
        [azim, elev] = __horizontal_coordinates__(target,
                                                  observer,
                                                  end_)
        user_logger.trace(
            "TRACE: target at end (az, el)= ({}, {})".format(azim, elev)
        )
        return elev > horizon

    return True


class Telescope(object):
    """The telescope class.

    Settings for the telescope components

    """

    def __init__(self, opts, correlator=None):
        user_logger.info("Setting up telescope for observation")
        self.opts = opts

        # unpack user specified correlator setup values
        if correlator is not None:
            correlator_config = read_yaml(correlator)
            self.feng = correlator_config["Fengine"]
            self.xeng = correlator_config["Xengine"]
            self.beng = correlator_config["Bengine"]
        else:
            self.feng = self.xeng = self.beng = None
        # Check options and build KAT configuration,
        # connecting to proxies and devices
        # create single kat object, cannot repeatedly recreate
        self.array = verify_and_connect(opts)

    def __enter__(self):
        """Verify subarray setup correct for observation before doing any work."""
        user_logger.info("Observation start up")
        user_logger.info("Running astrokat version - %s", astrokat.__version__)
        obs_plan_params = self.opts.obs_plan_params
        if "instrument" in obs_plan_params:
            self.subarray_setup(obs_plan_params["instrument"])

        # TODO: noise diode implementations should be moved to sessions
        # switch noise-source pattern off (known setup starting observation)
        noisediode.off(self.array)

        # TODO: add part that implements noise diode fire per track
        # TODO: move this to a callable function,
        # do it only if worth while to observe
        # move back to body with session
        # TODO: update correlator settings
        # TODO: names of antennas to use for beamformer if not all is desirable
        return self

    def __exit__(self, type, value, traceback):
        """Return telescope to its startup state."""
        user_logger.info("Observation clean up")
        user_logger.info("Returning telescope to startup state")
        # Ensure known exit state before quitting
        # TODO: Return correlator settings to entry values
        # switch noise-source pattern off (ensure this after each observation)
        # if NaN returned at off command, allow to continue
        noisediode.off(self.array, allow_ts_err=True)
        self.array.disconnect()

    def subarray_setup(self, instrument):
        """Set up the array for observing.

        Include current sensor list in instrument.

        Parameters
        ----------
        instrument: dict
            An object specifying the configuration of the correlator and frontend
            resources to set up telescope for observing
            e.g {pool_resources, product, dump_rate, band}. Where

                pool_resources = ptuse or specific antennas
                product = correlator product
                dump_rate = correlator data dumprate
                band = observing frequency band (l, s, u, x)

        """
        user_logger.trace(self.opts.obs_plan_params["instrument"])
        if self.opts.obs_plan_params["instrument"] is None:
            return

        approved_sb_sensor = self.array.sched.sensor.get("approved_schedule")
        if not approved_sb_sensor:
            user_logger.info(
                "Skipping instrument checks - approved_schedule does not exist"
            )
            return
        approved_sb_sensor_value = approved_sb_sensor.get_value()
        if self.array.sb_id_code not in approved_sb_sensor_value:
            user_logger.info(
                "Skipping instrument checks - {} "
                "not in approved_schedule".format(self.array.sb_id_code)
            )
            return

        for key in instrument.keys():
            conf_param = instrument[key]
            user_logger.trace("{}: {}".format(key, conf_param))
            sensor_name = "sub_{}".format(key)
            user_logger.trace("{}".format(sensor_name))
            sub_sensor = self.array.sensor.get(sensor_name).get_value()
            if isinstance(conf_param, list):
                conf_param = set(conf_param)
            if isinstance(sub_sensor, list):
                sub_sensor = set(sub_sensor)
            if key == "product" and conf_param in sub_sensor:
                continue
            elif key == "pool_resources":
                if conf_param == "available":
                    continue
                pool_params = [str_.strip() for str_ in conf_param.split(",")]
                for param in pool_params:
                    if param not in sub_sensor:
                        raise RuntimeError(
                            "Subarray configuration {} error, {} required, "
                            "{} found".format(sensor_name, param, sub_sensor)
                        )
            elif key == "dump_rate":
                delta = abs(conf_param - sub_sensor)
                if delta > DUMP_RATE_TOLERANCE:
                    raise RuntimeError(
                        "Subarray configuration {} error, {} required, "
                        "{} found, delta > tolerance ({} > {})".format(
                            sensor_name, conf_param, sub_sensor, delta,
                            DUMP_RATE_TOLERANCE)
                    )
            elif conf_param != sub_sensor:
                raise RuntimeError(
                    "Subarray configuration {} error, {} required, "
                    "{} found".format(sensor_name, conf_param, sub_sensor)
                )


def run_observation(opts, kat):
    """Extract control and observation information provided in observation file."""
    obs_plan_params = opts.obs_plan_params
    # remove observation specific instructions housed in YAML file
    del opts.obs_plan_params

    # set up duration periods for observation control
    obs_duration = -1
    if "durations" in obs_plan_params:
        if "obs_duration" in obs_plan_params["durations"]:
            obs_duration = obs_plan_params["durations"]["obs_duration"]
    # check for nonsensical observation duration setting
    if abs(obs_duration) < 1e-5:
        user_logger.error("Unexpected value: obs_duration: {}".format(obs_duration))
        return

    # Each observation loop contains a number of observation cycles over LST ranges
    # For a single observation loop, only a start LST and duration is required
    for observation_cycle in obs_plan_params["observation_loop"]:
        # Unpack all target information
        if not ("target_list" in observation_cycle.keys()):
            user_logger.error(
                "No targets provided - stopping script instead of hanging around"
            )
            continue
        obs_targets = observation_cycle["target_list"]
        target_list = obs_targets["target"].tolist()
        # build katpoint catalogues for tidy handling of targets
        catalogue = collect_targets(kat.array, target_list)
        obs_tags = []
        for tgt in obs_targets:
            # catalogue names are no longer unique
            name = tgt["name"]
            # add tag evaluation to identify catalogue targets
            tags = tgt["target"].split(",")[1].strip()
            for cat_tgt in catalogue:
                if name == cat_tgt.name and tags == " ".join(cat_tgt.tags):
                    tgt["target"] = cat_tgt
                    obs_tags.extend(cat_tgt.tags)
                    break
        obs_tags = list(set(obs_tags))
        cal_tags = [tag for tag in obs_tags if tag[-3:] == "cal"]

        # observer object handle to track the observation timing in a more user
        # friendly way
        observer = catalogue._antenna.observer

        # Only observe targets in valid LST range
        [start_lst, end_lst] = get_lst(observation_cycle["LST"])

        # Verify that it is worth while continuing with the observation
        # The filter functions uses the current time as timestamps
        # and thus incorrectly set the simulation timestamp
        if not kat.array.dry_run:
            # Quit early if there are no sources to observe
            if len(catalogue.filter(el_limit_deg=opts.horizon)) == 0:
                raise NoTargetsUpError(
                    "No targets are currently visible - please re-run the script later"
                )
            # Quit early if the observation requires all targets to be visible
            if opts.all_up and (
                len(catalogue.filter(el_limit_deg=opts.horizon)) != len(catalogue)
            ):
                raise NotAllTargetsUpError(
                    "Not all targets are currently visible - please re-run the script"
                    "with --visibility for information"
                )
        # List sources and their associated functions from observation tags
        not_cals_filter_list = []
        for cal_type in cal_tags:
            not_cals_filter_list.append("~{}".format(cal_type))
            cal_array = [cal.name for cal in catalogue.filter(cal_type)]
            if len(cal_array) < 1:
                continue  # do not display empty tags
            user_logger.info(
                "{} calibrators are {}".format(str.upper(cal_type[:-3]), cal_array)
            )
        user_logger.info(
            "Observation targets are [{}]".format(
                ", ".join(
                    [
                        repr(target.name)
                        for target in catalogue.filter(not_cals_filter_list)
                    ]
                )
            )
        )

        # TODO: the description requirement in sessions should be re-evaluated
        # since the schedule block has the description
        # Description argument in instruction_set should be retired, but is
        # needed by sessions
        # Assign proposal_description if available, else create a dummy
        if "description" not in vars(opts):
            session_opts = vars(opts)
            description = "Observation run"
            if "proposal_description" in vars(opts):
                description = opts.proposal_description
            session_opts["description"] = description

        # Target observation loop
        with start_session(kat.array, **vars(opts)) as session:
            session.standard_setup(**vars(opts))
            start_datetime = timestamp2datetime(time.time())
            observer.date = ephem.Date(start_datetime)
            user_logger.trace(
                "TRACE: requested start time "
                "({}) {}".format(datetime2timestamp(start_datetime), start_datetime)
            )

            user_logger.trace("TRACE: observer at start\n {}".format(observer))

            # Verify the observation is in a valid LST range
            # and that it is worth while continuing with the observation
            # Do not use float() values, ephem.hours does not convert as
            # expected
            local_lst = observer.sidereal_time()
            user_logger.trace("TRACE: Local LST {}".format(ephem.hours(local_lst)))
            # Only observe targets in current LST range
            if float(start_lst) < end_lst:
                in_range = (ephem.hours(local_lst) >= ephem.hours(str(start_lst))) and (
                    ephem.hours(local_lst) < ephem.hours(str(end_lst))
                )
                if not in_range:
                    user_logger.error(
                        "Local LST outside LST range "
                        "{}-{}".format(
                            ephem.hours(str(start_lst)), ephem.hours(str(end_lst))
                        )
                    )
                    continue
            else:
                # else assume rollover at midnight to next day
                out_range = (ephem.hours(local_lst) < ephem.hours(str(start_lst))) and (
                    ephem.hours(local_lst) > ephem.hours(str(end_lst))
                )
                if out_range:
                    user_logger.error(
                        "Local LST outside LST range "
                        "{}-{}".format(
                            ephem.hours(str(start_lst)), ephem.hours(str(end_lst))
                        )
                    )
                    continue

            # TODO: setup of noise diode pattern should be moved to sessions
            #  so it happens in the line above
            if "noise_diode" in obs_plan_params:
                nd_setup = obs_plan_params["noise_diode"]
                nd_lead = nd_setup.get('lead_time')

                # Set noise diode period to multiple of correlator integration time.
                if not kat.array.dry_run:
                    cbf_corr = session.cbf.correlator
                    dump_period = cbf_corr.sensor.int_time.get_value()
                else:
                    dump_period = 0.5  # sec
                user_logger.debug('DEBUG: Correlator integration time {} [sec]'
                                  .format(dump_period))

                if "cycle_len" in nd_setup:
                    if (nd_setup['cycle_len'] >= dump_period):
                        cycle_len_frac = nd_setup['cycle_len'] // dump_period
                        nd_setup['cycle_len'] = cycle_len_frac * dump_period
                        msg = ('Set noise diode period '
                               'to multiple of correlator dump period: '
                               'cycle length = {} [sec]'
                               .format(nd_setup['cycle_len']))
                    else:
                        msg = ('Requested cycle length {}s '
                               '< correlator dump period {}s, '
                               'ND not synchronised with dump edge'
                               .format(nd_setup['cycle_len'], dump_period))
                    user_logger.warning(msg)
                    noisediode.pattern(kat.array,
                                       nd_setup,
                                       lead_time=nd_lead,
                                       )

            # Adding explicit init after "Capture-init failed" exception was
            # encountered
            session.capture_init()
            user_logger.debug(
                "DEBUG: Initialise capture start with timestamp "
                "{} ({})".format(int(time.time()), timestamp2datetime(time.time()))
            )

            # Go to first target before starting capture
            user_logger.info("Slewing to first target")
            observe(session, obs_targets[0], slewonly=True)
            # Only start capturing once we are on target
            session.capture_start()
            user_logger.trace(
                "TRACE: capture start time after slew "
                "({}) {}".format(time.time(), timestamp2datetime(time.time()))
            )
            user_logger.trace("TRACE: observer after slew\n {}".format(observer))

            done = False
            sanity_cntr = 0
            while not done:
                # small errors can cause an infinite loop here
                # preventing infinite loops
                sanity_cntr += 1
                if sanity_cntr > 100000:
                    user_logger.error(
                        "While limit counter has reached {}, "
                        "exiting".format(sanity_cntr)
                    )
                    break

                # Cycle through target list in order listed
                targets_visible = False
                time_remaining = obs_duration
                observation_timer = time.time()
                for cnt, target in enumerate(obs_targets):
                    katpt_target = target["target"]
                    user_logger.debug("DEBUG: {} {}".format(cnt, target))
                    user_logger.trace(
                        "TRACE: initial observer for target\n {}".format(observer)
                    )
                    # check target visible before doing anything
                    # make sure the target would be visible for the entire duration
                    target_duration = target['duration']
                    visible = True
                    if type(katpt_target.body) is ephem.FixedBody:
                        visible = above_horizon(target=katpt_target.body.copy(),
                                                observer=katpt_target.antenna.observer,
                                                # observer=observer.copy(),
                                                horizon=opts.horizon,
                                                duration=target_duration)
                    if not visible:
                        show_horizon_status = True
                        # warning for cadence targets only when they are due
                        if (
                            target["cadence"] > 0
                            and target["last_observed"] is not None
                        ):
                            delta_time = time.time() - target["last_observed"]
                            show_horizon_status = delta_time >= target["cadence"]
                        if show_horizon_status:
                            user_logger.warn(
                                "Target {} below {} deg horizon, "
                                "continuing".format(target["name"], opts.horizon)
                            )
                        continue
                    user_logger.trace(
                        "TRACE: observer after horizon check\n {}".format(observer)
                    )

                    # check and observe all targets with cadences
                    while_cntr = 0
                    cadence_targets = list(obs_targets)
                    while True:
                        tgt = cadence_target(cadence_targets)
                        if not tgt:
                            break
                        # check enough time remaining to continue
                        if obs_duration > 0 and time_remaining < tgt["duration"]:
                            done = True
                            break
                        # check target visible before doing anything
                        user_logger.trace(
                            "TRACE: cadence"
                            "target\n{}\n {}".format(tgt, catalogue[tgt["name"]])
                        )
                        user_logger.trace(
                            "TRACE: initial observer for cadence"
                            "target\n {}".format(observer)
                        )
                        user_logger.trace(
                            "TRACE: observer before track\n {}".format(observer)
                        )
                        user_logger.trace(
                            "TRACE: target observation # {} last observed "
                            "{}".format(tgt["obs_cntr"], tgt["last_observed"])
                        )
                        cat_target = catalogue[tgt["name"]]
                        if above_horizon(target=cat_target.body,
                                         observer=cat_target.antenna.observer.copy(),
                                         horizon=opts.horizon,
                                         duration=tgt["duration"]):
                            if observe(session, tgt, **obs_plan_params):
                                targets_visible += True
                                tgt["obs_cntr"] += 1
                                tgt["last_observed"] = time.time()
                            else:
                                # target not visibile to sessions anymore
                                cadence_targets.remove(tgt)
                            user_logger.trace(
                                "TRACE: observer after track\n {}".format(observer)
                            )
                            user_logger.trace(
                                "TRACE: target observation # {} last observed "
                                "{}".format(tgt["obs_cntr"], tgt["last_observed"])
                            )
                        else:
                            cadence_targets.remove(tgt)
                        while_cntr += 1
                        if while_cntr > len(obs_targets):
                            break
                    if done:
                        break
                    user_logger.trace(
                        "TRACE: observer after cadence\n {}".format(observer)
                    )

                    # observe non cadence target
                    if target["cadence"] < 0:
                        user_logger.trace("TRACE: normal target\n {}".format(target))
                        user_logger.trace(
                            "TRACE: observer before track\n {}".format(observer)
                        )
                        user_logger.trace(
                            "TRACE: ts before observe {}".format(time.time())
                        )
                        user_logger.trace(
                            "TRACE: target last "
                            "observed {}".format(target["last_observed"])
                        )

                        targets_visible += observe(session, target, **obs_plan_params)
                        user_logger.trace(
                            "TRACE: observer after track\n {}".format(observer)
                        )
                        user_logger.trace(
                            "TRACE: ts after observe {}".format(time.time())
                        )
                        if targets_visible:
                            target["obs_cntr"] += 1
                            target["last_observed"] = time.time()
                        user_logger.trace(
                            "TRACE: target observation # {} last observed "
                            "{}".format(target["obs_cntr"], target["last_observed"])
                        )
                        user_logger.trace(
                            "TRACE: observer after track\n {}".format(observer)
                        )

                    # loop continuation checks
                    delta_time = time.time() - session.start_time
                    user_logger.trace("TRACE: time elapsed {} sec".format(delta_time))
                    user_logger.trace(
                        "TRACE: total obs duration {} sec".format(obs_duration)
                    )
                    if obs_duration > 0:
                        time_remaining = obs_duration - delta_time
                        user_logger.trace(
                            "TRACE: time remaining {} sec".format(time_remaining)
                        )

                        next_target = obs_targets[(cnt + 1) % len(obs_targets)]
                        user_logger.trace(
                            "TRACE: next target before cadence "
                            "check:\n{}".format(next_target)
                        )
                        # check if there is a cadence target that must be run
                        # instead of next target
                        for next_cadence_tgt_idx in range(cnt + 1, len(obs_targets)):
                            next_cadence_target = obs_targets[
                                next_cadence_tgt_idx % len(obs_targets)
                            ]
                            if next_cadence_target["cadence"] > 0:
                                user_logger.trace(
                                    "TRACE: time needed for next obs "
                                    "{} sec".format(next_cadence_target["cadence"])
                                )
                                next_target = obs_targets[
                                    next_cadence_tgt_idx % len(obs_targets)
                                ]
                                continue
                        user_logger.trace(
                            "TRACE: next target after cadence "
                            "check:\n{}".format(next_target)
                        )
                        user_logger.trace(
                            "TRACE: time needed for next obs "
                            "{} sec".format(next_target["duration"])
                        )
                        if (
                            time_remaining < 1.0
                            or time_remaining < next_target["duration"]
                        ):
                            user_logger.info(
                                "Scheduled observation time lapsed - ending observation"
                            )
                            done = True
                            break

                # during dry-run when sessions exit time is reset so will be incorrect
                # outside the loop
                observation_timer = time.time()

                if obs_duration < 0:
                    user_logger.info("Observation list completed - ending observation")
                    done = True

                # End if there is nothing to do
                if not targets_visible:
                    user_logger.warning(
                        "No more targets to observe - stopping script "
                        "instead of hanging around"
                    )
                    done = True

        user_logger.trace("TRACE: observer at end\n {}".format(observer))
        # display observation cycle statistics
        print
        user_logger.info("Observation loop statistics")
        total_obs_time = observation_timer - session.start_time
        if obs_duration < 0:
            user_logger.info("Single run through observation target list")
        else:
            user_logger.info(
                "Desired observation time {:.2f} sec "
                "({:.2f} min)".format(obs_duration, obs_duration / 60.0)
            )
        user_logger.info(
            "Total observation time {:.2f} sec "
            "({:.2f} min)".format(total_obs_time, total_obs_time / 60.0)
        )
        if len(obs_targets) > 0:
            user_logger.info("Targets observed :")
            for unique_target in np.unique(obs_targets["name"]):
                cntrs = obs_targets[obs_targets["name"] == unique_target]["obs_cntr"]
                durations = obs_targets[obs_targets["name"] == unique_target][
                    "duration"
                ]
                if np.isnan(durations).any():
                    user_logger.info(
                        "{} observed {} times".format(unique_target, np.sum(cntrs))
                    )
                else:
                    user_logger.info(
                        "{} observed for {} sec".format(
                            unique_target, np.sum(cntrs * durations)
                        )
                    )
        print


def main(args):
    """Run the observation.

    Run the observation script read arguments from yaml file

    """
    (opts, args) = astrokat.cli(
        os.path.basename(__file__),
        # remove redundant KAT-7 options
        long_opts_to_remove=[
            "--mode",
            "--dbe-centre-freq",
            "--no-mask",
            "--horizon",
            "--centre-freq",
        ],
        args=args,
    )

    # suppress the sessions noise diode, which is outdated
    # will use it again once functionality corrected
    # TODO: Currently the fire_noise_diode function in mkat_session.py is
    # outdated. This has to be updated to reflect the new noise diode pattern
    # implementation, and this default setting then removed.
    opts.nd_params = "off"

    # astrokat does not support observational command line parameters
    # all observational parameters must be in the YAML file
    # command line arguments will be dropped to unknown arguments
    unknown_args = [arg for arg in args if arg.startswith("--")]
    if any("horizon" in arg for arg in unknown_args):
        raise RuntimeError(
            "Command line option {} not supported. "
            "Please specify parameters in YAML file.".format("horizon")
        )
    # TODO: add correlator settings YAML option for config file

    # unpack observation from observation plan
    if opts.yaml:
        opts.obs_plan_params = read_yaml(opts.yaml)

    # process the flat list of targets into a structure with sources
    # convert celestial targets coordinates to all be equatorial
    # horizontal coordinates for scans, will also be converted to enable delay tracking
    for cntr, obs_loop in enumerate(opts.obs_plan_params['observation_loop']):
        start_ts = time.time()
        if "durations" in opts.obs_plan_params:
            obs_time_info = opts.obs_plan_params["durations"]
            if "start_time" in obs_time_info:
                start_ts = datetime2timestamp(obs_time_info["start_time"])
        obs_targets = targets.read(obs_loop["target_list"],
                                   timestamp=start_ts)
        opts.obs_plan_params['observation_loop'][cntr]['target_list'] = obs_targets

    # ensure sessions has the YAML horizon value if given
    if "horizon" in opts.obs_plan_params:
        opts.horizon = opts.obs_plan_params["horizon"]
    else:
        opts.horizon = 20.0  # deg above horizon default

    # set log level
    if opts.debug:
        user_logger.setLevel(logging.DEBUG)
    if opts.trace:
        user_logger.setLevel(logging.TRACE)

    # setup and observation
    with Telescope(opts) as kat:
        run_observation(opts, kat)


# -fin-<|MERGE_RESOLUTION|>--- conflicted
+++ resolved
@@ -187,19 +187,6 @@
 
     # use local copies so you do not overwrite target time attribute
     horizon = ephem.degrees(str(horizon))
-<<<<<<< HEAD
-    if type(target) is not ephem.FixedBody:
-        # anticipate katpoint special target for AzEl targets
-        if 'alt' not in dir(target):
-            raise RuntimeError('Unknown target type, exiting...')
-        # 'StationaryBody' objects do not have RaDec coordinates
-        # check pointing altitude is above minimum elevation limit
-        try:
-            return bool(target.alt >= horizon)
-        except RuntimeError:  # allow specials for solar objects
-            pass
-=======
->>>>>>> 320409b4
 
     # must be celestial target (ra, dec)
     # check that target is visible at start of track
@@ -584,7 +571,6 @@
                     if type(katpt_target.body) is ephem.FixedBody:
                         visible = above_horizon(target=katpt_target.body.copy(),
                                                 observer=katpt_target.antenna.observer,
-                                                # observer=observer.copy(),
                                                 horizon=opts.horizon,
                                                 duration=target_duration)
                     if not visible:
