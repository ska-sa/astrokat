"""Observation script and chronology check."""

import ephem
import logging
import numpy as np
import os
import time

import astrokat
from astrokat.utility import datetime2timestamp, timestamp2datetime
from astrokat import (
    NoTargetsUpError,
    NotAllTargetsUpError,
    get_lst,
    noisediode,
    read_yaml,
    scans,
    targets,
)

try:
    from katcorelib import (
        collect_targets,
        user_logger,
        start_session,
        verify_and_connect,
    )
except ImportError:
    from astrokat import (
        collect_targets,
        user_logger,
        start_session,
        verify_and_connect,
    )


# Maximum difference allowed between requested and actual dump rate (Hz)
DUMP_RATE_TOLERANCE = 0.002


def __horizontal_coordinates__(target, observer, datetime_):
    """Utility function to calculate ephem horizontal coordinates"""
    observer.date = ephem.date(datetime_)
    target.compute(observer)
    return target.az, target.alt


def observe(session, target_info, **kwargs):
    """Target observation functionality.

    Parameters
    ----------
    session: `CaptureSession`
    target_info:

    """
    target_visible = False

    target_name = target_info["name"]
    target = target_info["target"]
    duration = target_info["duration"]
    obs_type = target_info["obs_type"]

    # simple way to get telescope to slew to target
    if "slewonly" in kwargs:
        return session.track(target, duration=0.0, announce=False)

    # set noise diode behaviour
    nd_setup = None
    nd_lead = None
    if kwargs.get("noise_diode"):
        nd_setup = kwargs["noise_diode"]
        # user specified lead time
        if "lead_time" in nd_setup:
            nd_lead = nd_setup['lead_time']
        # not a ND pattern
        if "cycle_len" not in nd_setup:
            nd_setup = None

    # implement target specific noise diode behaviour
    nd_period = None
    nd_restore = False
    if target_info["noise_diode"] is not None:
        if "off" in target_info["noise_diode"]:
            user_logger.info('Observation: No ND for target')
            nd_restore = True
            # disable noise diode pattern for target
            noisediode.off(session.kat,
                           lead_time=nd_lead)
        else:
            nd_period = float(target_info["noise_diode"])

    msg = "Initialising {} {} {}".format(
        obs_type.capitalize(), ", ".join(target.tags[1:]), target_name
    )
    if not np.isnan(duration):  # scan types do not have durations
        msg += " for {} sec".format(duration)
    if np.isnan(duration) or duration > 1:
        user_logger.info(msg)

    # do the different observations depending on requested type
    session.label(obs_type.strip())
    user_logger.trace("TRACE: performing {} observation on {}".format(obs_type, target))
    if "drift_scan" in obs_type:
        target_visible = scans.drift_scan(session,
                                          target,
                                          duration=duration,
                                          nd_period=nd_period,
                                          lead_time=nd_lead)
    elif "scan" in obs_type:  # compensating for ' and spaces around key values
        if "raster_scan" in obs_type:
            if ("raster_scan" not in kwargs.keys()) or (
                    "num_scans" not in kwargs["raster_scan"]):
                raise RuntimeError("{} needs 'num_scans' parameter"
                                   .format(obs_type.capitalize()))
            nscans = float(kwargs["raster_scan"]["num_scans"])
            if "scan_duration" not in kwargs["raster_scan"]:
                kwargs["raster_scan"]["scan_duration"] = duration / nscans
        else:
            if 'scan' not in kwargs.keys():
                kwargs['scan'] = {'duration': duration}
            else:
                kwargs['scan']['duration'] = duration
        # TODO: fix raster scan and remove this scan hack
        if "forwardscan" in obs_type:
            scan_func = scans.forwardscan
            obs_type = "scan"
        elif "reversescan" in obs_type:
            scan_func = scans.reversescan
            obs_type = "scan"
        elif "return_scan" in obs_type:
            scan_func = scans.return_scan
            obs_type = "scan"
        elif "raster_scan" in obs_type:
            scan_func = scans.raster_scan
        else:
            scan_func = scans.scan
        target_visible = scan_func(session,
                                   target,
                                   nd_period=nd_period,
                                   lead_time=nd_lead,
                                   **kwargs[obs_type])

    else:  # track is default
        if nd_period is not None:
            user_logger.trace(
                "TRACE: ts before nd trigger" "{} for {}".format(time.time(), nd_period)
            )
            noisediode.trigger(session.kat,
                               duration=nd_period,
                               lead_time=nd_lead)
            user_logger.trace("TRACE: ts after nd trigger {}".format(time.time()))
        user_logger.debug(
            "DEBUG: Starting {}s track on target: "
            "{} ({})".format(duration, time.time(), time.ctime(time.time()))
        )
        if session.track(target, duration=duration):
            target_visible = True
    user_logger.trace("TRACE: ts after {} {}".format(obs_type, time.time()))

    if (nd_setup is not None and nd_restore):
        # restore pattern if programmed at setup
        user_logger.info('Observation: Restoring ND pattern')
        noisediode.pattern(session.kat,
                           nd_setup,
                           lead_time=nd_lead,
                           )

    return target_visible


def cadence_target(target_list):
    """Find each cadence target in order of target list.

    Parameters
    ----------
    target_list: list
        List of targets and information about their location, flux etc

    """
    for target in target_list:
        if target["cadence"] > 0:
            if target["last_observed"] is None:
                return target
            delta_time = time.time() - target["last_observed"]
            if delta_time > target["cadence"]:
                return target
    return False


def above_horizon(target,
                  observer,
                  horizon=20.0,
                  duration=0.0):
    """Check target visibility.
       Utility function to calculate ephem horizontal coordinates
    """
    # use local copies so you do not overwrite target time attribute
    horizon = ephem.degrees(str(horizon))

    # must be celestial target (ra, dec)
    # check that target is visible at start of track
    start_ = timestamp2datetime(time.time())
    [azim, elev] = __horizontal_coordinates__(target,
                                              observer,
                                              start_)
    user_logger.trace(
        "TRACE: target at start (az, el)= ({}, {})".format(azim, elev)
    )
    if not elev > horizon:
        return False

    # check that target will be visible at end of track
    if duration:
        end_ = timestamp2datetime(time.time() + duration)
        [azim, elev] = __horizontal_coordinates__(target,
                                                  observer,
                                                  end_)
        user_logger.trace(
            "TRACE: target at end (az, el)= ({}, {})".format(azim, elev)
        )
        return elev > horizon

    return True


class Telescope(object):
    """The telescope class.

    Settings for the telescope components

    """

    def __init__(self, opts, correlator=None):
        user_logger.info("Setting up telescope for observation")
        self.opts = opts

        # unpack user specified correlator setup values
        if correlator is not None:
            correlator_config = read_yaml(correlator)
            self.feng = correlator_config["Fengine"]
            self.xeng = correlator_config["Xengine"]
            self.beng = correlator_config["Bengine"]
        else:
            self.feng = self.xeng = self.beng = None
        # Check options and build KAT configuration,
        # connecting to proxies and devices
        # create single kat object, cannot repeatedly recreate
        self.array = verify_and_connect(opts)

    def __enter__(self):
        """Verify subarray setup correct for observation before doing any work."""
        user_logger.info("Observation start up")
        user_logger.info("Running astrokat version - %s", astrokat.__version__)
        obs_plan_params = self.opts.obs_plan_params
        if "instrument" in obs_plan_params:
            self.subarray_setup(obs_plan_params["instrument"])

        # TODO: noise diode implementations should be moved to sessions
        # switch noise-source pattern off (known setup starting observation)
        noisediode.off(self.array)

        # TODO: update correlator settings
        # TODO: names of antennas to use for beamformer if not all is desirable
        return self

    def __exit__(self, type, value, traceback):
        """Return telescope to its startup state."""
        user_logger.info("Observation clean up")
        user_logger.info("Returning telescope to startup state")
        # Ensure known exit state before quitting
        # TODO: Return correlator settings to entry values
        # switch noise-source pattern off (ensure this after each observation)
        # if NaN returned at off command, allow to continue
        noisediode.off(self.array, allow_ts_err=True)
        self.array.disconnect()

    def subarray_setup(self, instrument):
        """Set up the array for observing.

        Include current sensor list in instrument.

        Parameters
        ----------
        instrument: dict
            An object specifying the configuration of the correlator and frontend
            resources to set up telescope for observing
            e.g {pool_resources, product, dump_rate, band}. Where

                pool_resources = ptuse or specific antennas
                product = correlator product
                dump_rate = correlator data dumprate
                band = observing frequency band (l, s, u, x)

        """
        user_logger.trace(self.opts.obs_plan_params["instrument"])
        if self.opts.obs_plan_params["instrument"] is None:
            return

        approved_sb_sensor = self.array.sched.sensor.get("approved_schedule")
        if not approved_sb_sensor:
            user_logger.info(
                "Skipping instrument checks - approved_schedule does not exist"
            )
            return
        approved_sb_sensor_value = approved_sb_sensor.get_value()
        if self.array.sb_id_code not in approved_sb_sensor_value:
            user_logger.info(
                "Skipping instrument checks - {} "
                "not in approved_schedule".format(self.array.sb_id_code)
            )
            return

        for key in instrument.keys():
            conf_param = instrument[key]
            user_logger.trace("{}: {}".format(key, conf_param))
            sensor_name = "sub_{}".format(key)
            user_logger.trace("{}".format(sensor_name))
            sub_sensor = self.array.sensor.get(sensor_name).get_value()
            if isinstance(conf_param, list):
                conf_param = set(conf_param)
            if isinstance(sub_sensor, list):
                sub_sensor = set(sub_sensor)
            if key == "product" and conf_param in sub_sensor:
                continue
            elif key == "pool_resources":
                if conf_param == "available":
                    continue
                pool_params = [str_.strip() for str_ in conf_param.split(",")]
                for param in pool_params:
                    if param not in sub_sensor:
                        raise RuntimeError(
                            "Subarray configuration {} error, {} required, "
                            "{} found".format(sensor_name, param, sub_sensor)
                        )
            elif key == "dump_rate":
                delta = abs(conf_param - sub_sensor)
                if delta > DUMP_RATE_TOLERANCE:
                    raise RuntimeError(
                        "Subarray configuration {} error, {} required, "
                        "{} found, delta > tolerance ({} > {})".format(
                            sensor_name, conf_param, sub_sensor, delta,
                            DUMP_RATE_TOLERANCE)
                    )
            elif conf_param != sub_sensor:
                raise RuntimeError(
                    "Subarray configuration {} error, {} required, "
                    "{} found".format(sensor_name, conf_param, sub_sensor)
                )


def run_observation(opts, kat):
    """Extract control and observation information provided in observation file."""
    obs_plan_params = opts.obs_plan_params
    # remove observation specific instructions housed in YAML file
    del opts.obs_plan_params

    # set up duration periods for observation control
    obs_duration = -1
    if "durations" in obs_plan_params:
        if "obs_duration" in obs_plan_params["durations"]:
            obs_duration = obs_plan_params["durations"]["obs_duration"]
    # check for nonsensical observation duration setting
    if abs(obs_duration) < 1e-5:
        user_logger.error("Unexpected value: obs_duration: {}".format(obs_duration))
        return

    # Each observation loop contains a number of observation cycles over LST ranges
    # For a single observation loop, only a start LST and duration is required
    for observation_cycle in obs_plan_params["observation_loop"]:
        # Unpack all target information
        if not ("target_list" in observation_cycle.keys()):
            user_logger.error(
                "No targets provided - stopping script instead of hanging around"
            )
            continue
        obs_targets = observation_cycle["target_list"]
        target_list = obs_targets["target"].tolist()
        # build katpoint catalogues for tidy handling of targets
        catalogue = collect_targets(kat.array, target_list)
        obs_tags = []
        for tgt in obs_targets:
            # catalogue names are no longer unique
            name = tgt["name"]
            # add tag evaluation to identify catalogue targets
            tags = tgt["target"].split(",")[1].strip()
            for cat_tgt in catalogue:
                if name == cat_tgt.name and tags == " ".join(cat_tgt.tags):
                    tgt["target"] = cat_tgt
                    obs_tags.extend(cat_tgt.tags)
                    break
        obs_tags = list(set(obs_tags))
        cal_tags = [tag for tag in obs_tags if tag[-3:] == "cal"]

        # observer object handle to track the observation timing in a more user
        # friendly way
        observer = catalogue._antenna.observer

        # Only observe targets in valid LST range
        [start_lst, end_lst] = get_lst(observation_cycle["LST"])

        # Verify that it is worth while continuing with the observation
        # The filter functions uses the current time as timestamps
        # and thus incorrectly set the simulation timestamp
        if not kat.array.dry_run:
            # Quit early if there are no sources to observe
            if len(catalogue.filter(el_limit_deg=opts.horizon)) == 0:
                raise NoTargetsUpError(
                    "No targets are currently visible - please re-run the script later"
                )
            # Quit early if the observation requires all targets to be visible
            if opts.all_up and (
                len(catalogue.filter(el_limit_deg=opts.horizon)) != len(catalogue)
            ):
                raise NotAllTargetsUpError(
                    "Not all targets are currently visible - please re-run the script"
                    "with --visibility for information"
                )
        # List sources and their associated functions from observation tags
        not_cals_filter_list = []
        for cal_type in cal_tags:
            not_cals_filter_list.append("~{}".format(cal_type))
            cal_array = [cal.name for cal in catalogue.filter(cal_type)]
            if len(cal_array) < 1:
                continue  # do not display empty tags
            user_logger.info(
                "{} calibrators are {}".format(str.upper(cal_type[:-3]), cal_array)
            )
        user_logger.info(
            "Observation targets are [{}]".format(
                ", ".join(
                    [
                        repr(target.name)
                        for target in catalogue.filter(not_cals_filter_list)
                    ]
                )
            )
        )

        # TODO: the description requirement in sessions should be re-evaluated
        # since the schedule block has the description
        # Description argument in instruction_set should be retired, but is
        # needed by sessions
        # Assign proposal_description if available, else create a dummy
        if "description" not in vars(opts):
            session_opts = vars(opts)
            description = "Observation run"
            if "proposal_description" in vars(opts):
                description = opts.proposal_description
            session_opts["description"] = description

        # Target observation loop
        with start_session(kat.array, **vars(opts)) as session:
            session.standard_setup(**vars(opts))
            start_datetime = timestamp2datetime(time.time())
            observer.date = ephem.Date(start_datetime)
            user_logger.trace(
                "TRACE: requested start time "
                "({}) {}".format(datetime2timestamp(start_datetime), start_datetime)
            )

            user_logger.trace("TRACE: observer at start\n {}".format(observer))

            # Verify the observation is in a valid LST range
            # and that it is worth while continuing with the observation
            # Do not use float() values, ephem.hours does not convert as
            # expected
            local_lst = observer.sidereal_time()
            user_logger.trace("TRACE: Local LST {}".format(ephem.hours(local_lst)))
            # Only observe targets in current LST range
            if float(start_lst) < end_lst:
                in_range = (ephem.hours(local_lst) >= ephem.hours(str(start_lst))) and (
                    ephem.hours(local_lst) < ephem.hours(str(end_lst))
                )
                if not in_range:
                    user_logger.error(
                        "Local LST outside LST range "
                        "{}-{}".format(
                            ephem.hours(str(start_lst)), ephem.hours(str(end_lst))
                        )
                    )
                    continue
            else:
                # else assume rollover at midnight to next day
                out_range = (ephem.hours(local_lst) < ephem.hours(str(start_lst))) and (
                    ephem.hours(local_lst) > ephem.hours(str(end_lst))
                )
                if out_range:
                    user_logger.error(
                        "Local LST outside LST range "
                        "{}-{}".format(
                            ephem.hours(str(start_lst)), ephem.hours(str(end_lst))
                        )
                    )
                    continue

            # TODO: setup of noise diode pattern should be moved to sessions
            #  so it happens in the line above
            if "noise_diode" in obs_plan_params:
                nd_setup = obs_plan_params["noise_diode"]
                nd_lead = nd_setup.get('lead_time')
<<<<<<< HEAD
=======

>>>>>>> ae301071
                # Set noise diode period to multiple of correlator integration time.
                if not kat.array.dry_run:
                    cbf_corr = session.cbf.correlator
                    dump_period = cbf_corr.sensor.int_time.get_value()
                else:
                    dump_period = 0.5  # sec
                user_logger.debug('DEBUG: Correlator integration time {} [sec]'
                                  .format(dump_period))

                if "cycle_len" in nd_setup:
                    if (nd_setup['cycle_len'] >= dump_period):
                        cycle_len_frac = nd_setup['cycle_len'] // dump_period
                        nd_setup['cycle_len'] = cycle_len_frac * dump_period
                        msg = ('Set noise diode period '
                               'to multiple of correlator dump period: '
                               'cycle length = {} [sec]'
                               .format(nd_setup['cycle_len']))
                    else:
                        msg = ('Requested cycle length {}s '
                               '< correlator dump period {}s, '
                               'ND not synchronised with dump edge'
                               .format(nd_setup['cycle_len'], dump_period))
                    user_logger.warning(msg)
                    noisediode.pattern(kat.array,
                                       nd_setup,
                                       lead_time=nd_lead,
                                       )

            # Adding explicit init after "Capture-init failed" exception was
            # encountered
            session.capture_init()
            user_logger.debug(
                "DEBUG: Initialise capture start with timestamp "
                "{} ({})".format(int(time.time()), timestamp2datetime(time.time()))
            )

            # Go to first target before starting capture
            user_logger.info("Slewing to first target")
            observe(session, obs_targets[0], slewonly=True)
            # Only start capturing once we are on target
            session.capture_start()
            user_logger.trace(
                "TRACE: capture start time after slew "
                "({}) {}".format(time.time(), timestamp2datetime(time.time()))
            )
            user_logger.trace("TRACE: observer after slew\n {}".format(observer))

            done = False
            sanity_cntr = 0
            while not done:
                # small errors can cause an infinite loop here
                # preventing infinite loops
                sanity_cntr += 1
                if sanity_cntr > 100000:
                    user_logger.error(
                        "While limit counter has reached {}, "
                        "exiting".format(sanity_cntr)
                    )
                    break

                # Cycle through target list in order listed
                targets_visible = False
                time_remaining = obs_duration
                observation_timer = time.time()
                for cnt, target in enumerate(obs_targets):
                    katpt_target = target["target"]
                    user_logger.debug("DEBUG: {} {}".format(cnt, target))
                    user_logger.trace(
                        "TRACE: initial observer for target\n {}".format(observer)
                    )
                    # check target visible before doing anything
                    # make sure the target would be visible for the entire duration
                    target_duration = target['duration']
                    visible = True
                    if type(katpt_target.body) is ephem.FixedBody:
                        visible = above_horizon(target=katpt_target.body.copy(),
                                                observer=observer.copy(),
                                                horizon=opts.horizon,
                                                duration=target_duration)
                    if not visible:
                        show_horizon_status = True
                        # warning for cadence targets only when they are due
                        if (
                            target["cadence"] > 0
                            and target["last_observed"] is not None
                        ):
                            delta_time = time.time() - target["last_observed"]
                            show_horizon_status = delta_time >= target["cadence"]
                        if show_horizon_status:
                            user_logger.warn(
                                "Target {} below {} deg horizon, "
                                "continuing".format(target["name"], opts.horizon)
                            )
                        continue
                    user_logger.trace(
                        "TRACE: observer after horizon check\n {}".format(observer)
                    )

                    # check and observe all targets with cadences
                    while_cntr = 0
                    cadence_targets = list(obs_targets)
                    while True:
                        tgt = cadence_target(cadence_targets)
                        if not tgt:
                            break
                        # check enough time remaining to continue
                        if obs_duration > 0 and time_remaining < tgt["duration"]:
                            done = True
                            break
                        # check target visible before doing anything
                        user_logger.trace(
                            "TRACE: cadence"
                            "target\n{}\n {}".format(tgt, catalogue[tgt["name"]])
                        )
                        user_logger.trace(
                            "TRACE: initial observer for cadence"
                            "target\n {}".format(observer)
                        )
                        user_logger.trace(
                            "TRACE: observer before track\n {}".format(observer)
                        )
                        user_logger.trace(
                            "TRACE: target observation # {} last observed "
                            "{}".format(tgt["obs_cntr"], tgt["last_observed"])
                        )
                        cat_target = catalogue[tgt["name"]]
                        if above_horizon(target=cat_target.body,
                                         observer=cat_target.antenna.observer.copy(),
                                         horizon=opts.horizon,
                                         duration=tgt["duration"]):
                            if observe(session, tgt, **obs_plan_params):
                                targets_visible += True
                                tgt["obs_cntr"] += 1
                                tgt["last_observed"] = time.time()
                            else:
                                # target not visibile to sessions anymore
                                cadence_targets.remove(tgt)
                            user_logger.trace(
                                "TRACE: observer after track\n {}".format(observer)
                            )
                            user_logger.trace(
                                "TRACE: target observation # {} last observed "
                                "{}".format(tgt["obs_cntr"], tgt["last_observed"])
                            )
                        else:
                            cadence_targets.remove(tgt)
                        while_cntr += 1
                        if while_cntr > len(obs_targets):
                            break
                    if done:
                        break
                    user_logger.trace(
                        "TRACE: observer after cadence\n {}".format(observer)
                    )

                    # observe non cadence target
                    if target["cadence"] < 0:
                        user_logger.trace("TRACE: normal target\n {}".format(target))
                        user_logger.trace(
                            "TRACE: observer before track\n {}".format(observer)
                        )
                        user_logger.trace(
                            "TRACE: ts before observe {}".format(time.time())
                        )
                        user_logger.trace(
                            "TRACE: target last "
                            "observed {}".format(target["last_observed"])
                        )

                        targets_visible += observe(session, target, **obs_plan_params)
                        user_logger.trace(
                            "TRACE: observer after track\n {}".format(observer)
                        )
                        user_logger.trace(
                            "TRACE: ts after observe {}".format(time.time())
                        )
                        if targets_visible:
                            target["obs_cntr"] += 1
                            target["last_observed"] = time.time()
                        user_logger.trace(
                            "TRACE: target observation # {} last observed "
                            "{}".format(target["obs_cntr"], target["last_observed"])
                        )
                        user_logger.trace(
                            "TRACE: observer after track\n {}".format(observer)
                        )

                    # loop continuation checks
                    delta_time = time.time() - session.start_time
                    user_logger.trace("TRACE: time elapsed {} sec".format(delta_time))
                    user_logger.trace(
                        "TRACE: total obs duration {} sec".format(obs_duration)
                    )
                    if obs_duration > 0:
                        time_remaining = obs_duration - delta_time
                        user_logger.trace(
                            "TRACE: time remaining {} sec".format(time_remaining)
                        )

                        next_target = obs_targets[(cnt + 1) % len(obs_targets)]
                        user_logger.trace(
                            "TRACE: next target before cadence "
                            "check:\n{}".format(next_target)
                        )
                        # check if there is a cadence target that must be run
                        # instead of next target
                        for next_cadence_tgt_idx in range(cnt + 1, len(obs_targets)):
                            next_cadence_target = obs_targets[
                                next_cadence_tgt_idx % len(obs_targets)
                            ]
                            if next_cadence_target["cadence"] > 0:
                                user_logger.trace(
                                    "TRACE: time needed for next obs "
                                    "{} sec".format(next_cadence_target["cadence"])
                                )
                                next_target = obs_targets[
                                    next_cadence_tgt_idx % len(obs_targets)
                                ]
                                continue
                        user_logger.trace(
                            "TRACE: next target after cadence "
                            "check:\n{}".format(next_target)
                        )
                        user_logger.trace(
                            "TRACE: time needed for next obs "
                            "{} sec".format(next_target["duration"])
                        )
                        if (
                            time_remaining < 1.0
                            or time_remaining < next_target["duration"]
                        ):
                            user_logger.info(
                                "Scheduled observation time lapsed - ending observation"
                            )
                            done = True
                            break

                # during dry-run when sessions exit time is reset so will be incorrect
                # outside the loop
                observation_timer = time.time()

                if obs_duration < 0:
                    user_logger.info("Observation list completed - ending observation")
                    done = True

                # End if there is nothing to do
                if not targets_visible:
                    user_logger.warning(
                        "No more targets to observe - stopping script "
                        "instead of hanging around"
                    )
                    done = True

        user_logger.trace("TRACE: observer at end\n {}".format(observer))
        # display observation cycle statistics
        print
        user_logger.info("Observation loop statistics")
        total_obs_time = observation_timer - session.start_time
        if obs_duration < 0:
            user_logger.info("Single run through observation target list")
        else:
            user_logger.info(
                "Desired observation time {:.2f} sec "
                "({:.2f} min)".format(obs_duration, obs_duration / 60.0)
            )
        user_logger.info(
            "Total observation time {:.2f} sec "
            "({:.2f} min)".format(total_obs_time, total_obs_time / 60.0)
        )
        if len(obs_targets) > 0:
            user_logger.info("Targets observed :")
            for unique_target in np.unique(obs_targets["name"]):
                cntrs = obs_targets[obs_targets["name"] == unique_target]["obs_cntr"]
                durations = obs_targets[obs_targets["name"] == unique_target][
                    "duration"
                ]
                if np.isnan(durations).any():
                    user_logger.info(
                        "{} observed {} times".format(unique_target, np.sum(cntrs))
                    )
                else:
                    user_logger.info(
                        "{} observed for {} sec".format(
                            unique_target, np.sum(cntrs * durations)
                        )
                    )
        print


def main(args):
    """Run the observation.

    Run the observation script read arguments from yaml file

    """
    (opts, args) = astrokat.cli(
        os.path.basename(__file__),
        # remove redundant KAT-7 options
        long_opts_to_remove=[
            "--mode",
            "--dbe-centre-freq",
            "--no-mask",
            "--horizon",
            "--centre-freq",
        ],
        args=args,
    )

    # suppress the sessions noise diode, which is outdated
    # will use it again once functionality corrected
    # TODO: Currently the fire_noise_diode function in mkat_session.py is
    # outdated. This has to be updated to reflect the new noise diode pattern
    # implementation, and this default setting then removed.
    opts.nd_params = "off"

    # astrokat does not support observational command line parameters
    # all observational parameters must be in the YAML file
    # command line arguments will be dropped to unknown arguments
    unknown_args = [arg for arg in args if arg.startswith("--")]
    if any("horizon" in arg for arg in unknown_args):
        raise RuntimeError(
            "Command line option {} not supported. "
            "Please specify parameters in YAML file.".format("horizon")
        )
    # TODO: add correlator settings YAML option for config file

    # unpack observation from observation plan
    if opts.yaml:
        opts.obs_plan_params = read_yaml(opts.yaml)

    # ensure sessions has the YAML horizon value if given
    if "horizon" in opts.obs_plan_params:
        opts.horizon = opts.obs_plan_params["horizon"]
    else:
        opts.horizon = 20.0  # deg above horizon default

    # set log level
    if opts.debug:
        user_logger.setLevel(logging.DEBUG)
    if opts.trace:
        user_logger.setLevel(logging.TRACE)

    # process the flat list of targets into a structure with sources
    # convert celestial targets coordinates to all be equatorial (ra,dec)
    # horizontal coordinates (alt, az)
    #  for scans, the coordinates will be converted to enable delay tracking
    #  for tracks the coordinates will be left as is with no delay tracking
    for obs_dict in opts.obs_plan_params['observation_loop']:
        start_ts = timestamp2datetime(time.time())
        if "durations" in opts.obs_plan_params:
            obs_time_info = opts.obs_plan_params["durations"]
            if "start_time" in obs_time_info:
                start_ts = obs_time_info["start_time"]
        mkat = astrokat.Observatory(datetime=start_ts)
        obs_targets = targets.read(obs_dict["target_list"],
                                   observer=mkat.observer)
        obs_dict['target_list'] = obs_targets

    # setup and observation
    with Telescope(opts) as kat:
        run_observation(opts, kat)


# -fin-<|MERGE_RESOLUTION|>--- conflicted
+++ resolved
@@ -499,10 +499,7 @@
             if "noise_diode" in obs_plan_params:
                 nd_setup = obs_plan_params["noise_diode"]
                 nd_lead = nd_setup.get('lead_time')
-<<<<<<< HEAD
-=======
-
->>>>>>> ae301071
+
                 # Set noise diode period to multiple of correlator integration time.
                 if not kat.array.dry_run:
                     cbf_corr = session.cbf.correlator
