--- conflicted
+++ resolved
@@ -48,11 +48,7 @@
 # celestial targets, horizontal targets, galactic targets, solar system bodies
 # where the solar system bodies are planets and moons in our solar system that
 # do not follow standard celestial orbits.
-<<<<<<< HEAD
-coords = ["radec", "azel", "gal", "special"]
-=======
-SUPPORTED_COORDINATE_TYPES = ["radec", "azel", "gal"]
->>>>>>> ae301071
+SUPPORTED_COORDINATE_TYPES = ["radec", "azel", "gal", "special"]
 
 
 # -- library function --
@@ -225,16 +221,10 @@
 def get_coordinates_as_radec(target_str, observer=None, convert_azel=False):
     """If celestial target is not (Ra, Dec) convert and return (Ra, Dec)"""
 
-<<<<<<< HEAD
-    type_, coord_ = target_str.split('=')
-    tgt_type = type_.strip()
-    tgt_coord = coord_.strip()
-=======
     target_str_type, target_str_coord = target_str.split('=')
     tgt_type = target_str_type.strip()
     tgt_coord = target_str_coord.strip()
 
->>>>>>> ae301071
     # a fundamental assumption will be that the user will give coordinates
     # in degrees, thus all input and output are in degrees
     if tgt_type == 'radec':
@@ -364,19 +354,9 @@
     x = None
     y = None
     ctag = target_dict["coord"][0].strip()
-<<<<<<< HEAD
     if ctag != "special":
         x = target_dict["coord"][1].split()[0].strip()
         y = target_dict["coord"][1].split()[1].strip()
-    [name_list, katpoint_tgt] = katpoint_target(name=target_dict["name"],
-                                                ctag=ctag,
-                                                x=x, y=y,
-                                                tags=target_dict["tags"],
-                                                flux_model=target_dict["flux_model"],
-                                                )
-=======
-    x = target_dict["coord"][1].split()[0].strip()
-    y = target_dict["coord"][1].split()[1].strip()
     flux_model = target_dict["flux_model"]
     [name_list, katpoint_tgt] = katpoint_target_string(name=target_dict["name"],
                                                        ctag=ctag,
@@ -384,7 +364,6 @@
                                                        tags=target_dict["tags"],
                                                        flux_model=flux_model,
                                                        )
->>>>>>> ae301071
     name_list = [name.strip() for name in name_list.split("|")]
     prefered_name = list(filter(lambda x: x.startswith("*"), name_list))
     if prefered_name:
