"""Scan observations."""
from __future__ import division
from __future__ import absolute_import

import katpoint

from .noisediode import trigger

import time

try:
    from katcorelib import user_logger
except ImportError:
    from .simulate import user_logger


def drift_pointing_offset(target, duration=60.0):
    """Drift pointing offset observation.

    Parameters
    ----------
    target: katpoint.Target
    duration: float

    """
    obs_start_ts = target.antenna.observer.date
    transit_time = obs_start_ts + duration / 2.0
    # Stationary transit point becomes new target
    antenna = target.antenna
    az, el = target.azel(timestamp=transit_time)
    target = katpoint.construct_azel_target(katpoint.wrap_angle(az), el)
    # katpoint destructively set dates and times during calculation
    # restore datetime before continuing
    target.antenna = antenna
    target.antenna.observer.date = obs_start_ts
    return target


def drift_scan(session, target, duration=60.0, nd_period=None, lead_time=None):
    """Drift scan observation.

    Parameters
    ----------
    session: `CaptureSession`
    target: katpoint.Target
    duration: float
        scan duration
    nd_period: float
        noisediode period
    lead_time: float
        noisediode trigger lead time

    """
    # trigger noise diode if set
    trigger(session.kat, duration=nd_period, lead_time=lead_time)
    target = drift_pointing_offset(target, duration=duration)
    user_logger.info("Drift_scan observation for {} sec".format(duration))
    return session.track(target, duration=duration)


def raster_scan(session, target, nd_period=None, lead_time=None, **kwargs):
    """Raster scan observation.

    Parameters
    ----------
    session: `CaptureSession`
    target: katpoint.Target
    nd_period: float
        noisediode period
    lead_time: float
        noisediode trigger lead time

    """
    # trigger noise diode if set
    trigger(session.kat, duration=nd_period, lead_time=lead_time)
    # TODO: ignoring raster_scan, not currently working robustly
    # TODO: there are errors in raster scan calculations, need some review
    #     session.raster_scan(target,num_scans=2,
    #                             scan_duration=120,
    #                             scan_extent=10,
    #                             scan_spacing=0.5,
    #                             scan_in_azimuth=True,
    #                             projection='plate-carree')
    return session.raster_scan(target, **kwargs)


def scan(session, target, nd_period=None, lead_time=None, **kwargs):
    """Run basic scan observation.

    Parameters
    ----------
    session: `CaptureSession`
    target: katpoint.Target
    nd_period: float
        noisediode period
    lead_time: float
        noisediode trigger lead time

    """
    # trigger noise diode if set
    trigger(session.kat, duration=nd_period, lead_time=lead_time)
    try:
        timestamp = session.time
    except AttributeError:
        timestamp = time.time()
    user_logger.debug("DEBUG: Starting scan across target: {}".format(timestamp))
    user_logger.info("Scan target: {}".format(target))
    return session.scan(target, **kwargs)


def forwardscan(session, target, nd_period=None, lead_time=None, **kwargs):
    """Forward scan observation.

    Call to `scan` method described in this module

    Parameters
    ----------
    session: `CaptureSession`
    target: katpoint.Target
    nd_period: float
        noisediode period
    lead_time: float
        noisediode trigger lead time

    """
    target_visible = scan(session,
                          target,
                          nd_period=nd_period,
                          lead_time=lead_time,
                          **kwargs)
    return target_visible

def scan_area(target_list,antenna_,offset_deg=0.1):
    import copy
    import numpy as np
    #returns elevation and the azimuth extents of the scan
    antenna = copy.copy(antenna_ )
    print(antenna.observer.date)
    results = []
    alt = []
    az = []
    time_end = []
    for i,tar in enumerate(target_list):
        alt.append(tar.azel()[1]) # should this be time.time()
        if tar.body.alt < 0 : 
            print(tar.name + "is below the horizon")
    antenna.observer.horizon = min(alt)-np.radians(2.) # just a little below the lowest point
    print('Min alt',min(alt))
    print('Max alt',max(alt))
    for i,tar in enumerate(target_list):
        rising = antenna.observer.next_transit(tar.body)  < antenna.observer.next_setting(tar.body) < antenna.observer.next_rising(tar.body) 
        print("Target:%s, %s"%(tar.body,rising))
        results.append(rising)
    print("Rising::",results)
    if np.all(results):
        #return True # rising
        antenna.observer.horizon = max(alt)+np.radians(offset_deg)#top point
        print('Rising loop Max alt',max(alt))
        for i,tar in enumerate(target_list):
            antenna.observer.next_rising(tar.body) # rise through the scan line
            az.append(tar.body.rise_az) 
            time_end.append(tar.body.rise_time)
            print("Rise loop",tar.body.rise_az,tar.body.alt)
        print("Scan Points",tar.body.alt,min(az),max(az),min(time_end),max(time_end))
    else: 
        antenna.observer.horizon = min(alt)-np.radians(offset_deg)#bottom point
        print('Setting loop Min alt',min(alt),max(alt))
        for i,tar in enumerate(target_list):
            antenna.observer.next_setting(tar.body) # set through the scan line
            az.append(tar.body.set_az)
            time_end.append(tar.body.set_time)
            print("Set loop",tar.body.set_az,tar.body.alt)
        print("Scan Points",tar.body.alt,min(az),max(az),min(time_end),max(time_end) )
    return tar.body.alt,min(az),max(az),min(time_end),max(time_end) 


def reversescan(session, target, nd_period=None, lead_time=None, **kwargs):
    """Reverse scan observation.

    This scan is done in "Reverse"
    This means that it is given an area to scan
    rather that a target an parameters

    Parameters
    ----------
    session: `CaptureSession`
    target: katpoint.Target
    nd_period: float
        noisediode period
    lead_time: float
        noisediode trigger lead time

    """
<<<<<<< HEAD
    import numpy as np
    import copy
    import datetime
    # trigger noise diode if set
    trigger(session.kat, session, duration=nd_period)
    scanargs = dict(kwargs)
    if 'radec_p1'  in kwargs.keys() and 'radec_p2'  in kwargs.keys():  # means that there is a target area
        # find lowest setting part or
        # higest rising part
        antenna = copy.copy(target.antenna )#.observer.horizon \
        tar = []
        for i in range(10):
            if 'radec_p%i'%(i) in kwargs.keys():
                tar.append(katpoint.Target('t%i,radec,%s'%(i,kwargs["radec_p%i"%(i)]),antenna=target.antenna ))
                del(scanargs['radec_p%i'%(i)])
    else:
        user_logger.error("No scan area defined")
        return False
    direction = False
    if 'direction'  in kwargs.keys():
        direction = True
        del(scanargs['direction'])
    if 'scan_speed'  in kwargs.keys():
        scan_speed = kwargs['scan_speed']
        del(scanargs['scan_speed'])
    el,az_min,az_max,t_start,t_end = scan_area(tar ,antenna,offset_deg=1)   # pre-position >4 min in the future
    if 15.0 > np.degrees(el) :
        user_logger.warning("Source and scan below horison ")
        return False
    obs_start_ts = target.antenna.observer.date
    scan_target = katpoint.construct_azel_target(katpoint.wrap_angle(az_min), el)
    scan_target.name = target.name  # make a nice name
    # katpoint destructively set dates and times during calculation
    # restore datetime before continuing
    scan_target.antenna = antenna
    scan_target.antenna.observer.date = obs_start_ts
    user_logger.info("Slew to scan start")
    target_visible = session.track(scan_target, duration=0.0, announce=False) # slew to target.

    el,az_min,az_max,t_start,t_end = scan_area(tar ,antenna)  # True scan # need to add 1/2 of duration to start.

    obs_start_ts = target.antenna.observer.date
    scan_target = katpoint.construct_azel_target(katpoint.wrap_angle( (az_min+az_max)/2.), el)
    scan_target.name = target.name  # make a nice name
    # katpoint destructively set dates and times during calculation
    # restore datetime before continuing
    scan_target.antenna = antenna
    scan_target.antenna.observer.date = obs_start_ts

    scan_start = np.degrees(az_min-(az_min+az_max)/2.)
    scan_end = np.degrees(az_max-(az_min+az_max)/2.)

    
    scanargs["start"] = scan_start,0.0
    scanargs["end"] = scan_end,0.0
    # 5 arcmin/s if possible so that should translate to 5/cos(el)
    scan_speed = (scan_speed/60.0)/np.cos(el) # take into accout projection effects of the sky and convert to degrees per second
    print("elevation = ",el)
    scanargs["duration"] =abs(scan_start-scan_end)/scan_speed # Duration in seconds.
    target_visible = False
    
    while time.time() <=  (float(t_end.datetime().strftime('%s')) - float(datetime.datetime(1970,1,1).strftime('%s')) ):  # t_end.datetime().timestamp() : 
        if direction :
            scanargs["start"] = scan_start,0.0
            scanargs["end"] = scan_end,0.0
            user_logger.info("Scan extent  %s , %s "%(scanargs["start"][0],scanargs["end"][0]) )
            target_visible += scan(session, scan_target, nd_period=nd_period, **scanargs)
            direction = False
        else :
            scanargs["start"] = scan_end,0.0
            scanargs["end"] = scan_start,0.0
            user_logger.info("Scan extent  %s , %s "%(scanargs["start"][0],scanargs["end"][0]) )
            target_visible += scan(session, scan_target, nd_period=nd_period, **scanargs)
            direction = True
=======
    returnscan = dict(kwargs)
    returnscan["start"] = kwargs["end"]
    returnscan["end"] = kwargs["start"]
    target_visible = scan(session,
                          target,
                          nd_period=nd_period,
                          lead_time=lead_time,
                          **returnscan)
>>>>>>> ae301071
    return target_visible


def return_scan(session, target, nd_period=None, lead_time=None, **kwargs):
    """Return scan observation.

    A temporary fix until raster scan can be fixed

    Parameters
    ----------
    session: `CaptureSession`
    target: katpoint.Target
    nd_period: float
        noisediode period
    lead_time: float
        noisediode trigger lead time

    """
    # set up 2way scan
    user_logger.info("Forward scan over target")
<<<<<<< HEAD
    target_visible = scan(session, target, nd_period=nd_period, **kwargs)

    user_logger.info("Reverse scan over target")
    returnscan = dict(kwargs)
    returnscan["start"] = kwargs["end"]
    returnscan["end"] = kwargs["start"]
    target_visible += scan(session, target, nd_period=nd_period, **returnscan)
=======
    target_visible = forwardscan(session,
                                 target,
                                 nd_period=nd_period,
                                 lead_time=lead_time,
                                 **kwargs)

    user_logger.info("Reverse scan over target")
    target_visible += reversescan(session,
                                  target,
                                  nd_period=nd_period,
                                  lead_time=lead_time,
                                  **kwargs)
>>>>>>> ae301071
    return target_visible


# -fin-<|MERGE_RESOLUTION|>--- conflicted
+++ resolved
@@ -191,7 +191,6 @@
         noisediode trigger lead time
 
     """
-<<<<<<< HEAD
     import numpy as np
     import copy
     import datetime
@@ -258,66 +257,57 @@
             scanargs["start"] = scan_start,0.0
             scanargs["end"] = scan_end,0.0
             user_logger.info("Scan extent  %s , %s "%(scanargs["start"][0],scanargs["end"][0]) )
-            target_visible += scan(session, scan_target, nd_period=nd_period, **scanargs)
+            target_visible += scan(session,
+                                   scan_target, 
+                                   nd_period=nd_period,
+                                   lead_time=lead_time, 
+                                   **scanargs)
             direction = False
         else :
             scanargs["start"] = scan_end,0.0
             scanargs["end"] = scan_start,0.0
             user_logger.info("Scan extent  %s , %s "%(scanargs["start"][0],scanargs["end"][0]) )
-            target_visible += scan(session, scan_target, nd_period=nd_period, **scanargs)
+            target_visible += scan(session,
+                                   scan_target, 
+                                   nd_period=nd_period,
+                                   lead_time=lead_time, 
+                                   **scanargs)
             direction = True
-=======
-    returnscan = dict(kwargs)
-    returnscan["start"] = kwargs["end"]
-    returnscan["end"] = kwargs["start"]
+    return target_visible
+
+
+def return_scan(session, target, nd_period=None, lead_time=None, **kwargs):
+    """Return scan observation.
+
+    A temporary fix until raster scan can be fixed
+
+    Parameters
+    ----------
+    session: `CaptureSession`
+    target: katpoint.Target
+    nd_period: float
+        noisediode period
+    lead_time: float
+        noisediode trigger lead time
+
+    """
+    # set up 2way scan
+    user_logger.info("Forward scan over target")
     target_visible = scan(session,
-                          target,
+                          target, 
                           nd_period=nd_period,
                           lead_time=lead_time,
-                          **returnscan)
->>>>>>> ae301071
-    return target_visible
-
-
-def return_scan(session, target, nd_period=None, lead_time=None, **kwargs):
-    """Return scan observation.
-
-    A temporary fix until raster scan can be fixed
-
-    Parameters
-    ----------
-    session: `CaptureSession`
-    target: katpoint.Target
-    nd_period: float
-        noisediode period
-    lead_time: float
-        noisediode trigger lead time
-
-    """
-    # set up 2way scan
-    user_logger.info("Forward scan over target")
-<<<<<<< HEAD
-    target_visible = scan(session, target, nd_period=nd_period, **kwargs)
+                          **kwargs)
 
     user_logger.info("Reverse scan over target")
     returnscan = dict(kwargs)
     returnscan["start"] = kwargs["end"]
     returnscan["end"] = kwargs["start"]
-    target_visible += scan(session, target, nd_period=nd_period, **returnscan)
-=======
-    target_visible = forwardscan(session,
-                                 target,
-                                 nd_period=nd_period,
-                                 lead_time=lead_time,
-                                 **kwargs)
-
-    user_logger.info("Reverse scan over target")
-    target_visible += reversescan(session,
-                                  target,
-                                  nd_period=nd_period,
-                                  lead_time=lead_time,
-                                  **kwargs)
->>>>>>> ae301071
+    target_visible += scan(session,
+                           target,
+                           nd_period=nd_period,
+                           lead_time=lead_time,
+                           **returnscan)
     return target_visible
 
 
