--- conflicted
+++ resolved
@@ -7,12 +7,8 @@
                       'katpoint',
                       'matplotlib<3',
                       'numpy',
-<<<<<<< HEAD
                       'pyyaml',
-                      'nose-testconfig'])
-=======
-                      'pyyaml'],
+                      'nose-testconfig'],
     extras_require={
         'live': ['katcorelib', 'katconf']
-    })
->>>>>>> ca4ba575
+    })